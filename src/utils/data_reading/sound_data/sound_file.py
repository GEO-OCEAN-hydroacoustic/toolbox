--- conflicted
+++ resolved
@@ -6,15 +6,9 @@
 import re
 import locale
 import soundfile as sf
-<<<<<<< HEAD
 import warnings
 from src.utils.time.GPS import get_leap_second
 from src.utils.transformation.signal import butter_bandpass_filter
-=======
-
-from utils.time.GPS import get_leap_second
-from utils.transformation.signal import butter_bandpass_filter
->>>>>>> 4eb838ef
 
 
 class SoundFile:
@@ -309,13 +303,8 @@
             to_read = points_to_keep if points_to_keep else \
                 self.header["end_index"] - start_idx if self.header["end_index"] else -1
             file.seek(start_idx * self.header["bytes_per_sample"])
-<<<<<<< HEAD
-            data = file.read(-1 if to_read < 0 else to_read * self.header["bytes_per_sample"])
-        data = np.frombuffer(data, dtype=">u4")
-=======
             data = file.read(-1 if to_read<0 else to_read * self.header["bytes_per_sample"])
         data = np.frombuffer(data, dtype=">f4")
->>>>>>> 4eb838ef
 
         # now convert data to meaningful data
         data = butter_bandpass_filter(data, 1, 119, self.header["sampling_frequency"])
