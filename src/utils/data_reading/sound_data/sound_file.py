--- conflicted
+++ resolved
@@ -120,7 +120,6 @@
             return self.identifier == other.identifier
         return False
 
-
 class WavFile(SoundFile):
     """ Class representing .wav files. We expect wav files to be named with their start time as YYYYMMDD_hhmmss.
     """
@@ -200,8 +199,7 @@
         with open(self.path, 'rb') as file:
             file_header = file.read(400)
 
-<<<<<<< HEAD
-        file_header = file_header.decode('ascii').split("\n")
+        file_header = file_header.decode('utf-8').split("\n")
 
         self.header["site"] = file_header[3].split()[1]
         self.header["bytes_per_sample"] = int(re.findall(r'(\d*)\s*[bB]', file_header[6])[0])
@@ -238,44 +236,6 @@
                 # handle the case where no decimal is present
                 self.header["start_date"] = datetime.datetime.strptime(date, "%b %d %H:%M:%S %Y")
 
-=======
-        file_header = file_header.decode('utf-8').split("\n")
-
-        if len(file_header) > 9:
-            self.header["site"] = file_header[3].split()[1]
-            self.header["bytes_per_sample"] = int(re.findall('(\d*)\s*[bB]', file_header[6])[0])
-            self.header["samples"] = int(int(file_header[7].split()[1]))
-            self.header["sampling_frequency"] = float(file_header[5].split()[1])
-            self._original_samples = int(file_header[7].split()[1])
-            duration_micro = 10 ** 6 * float(file_header[7].split()[1]) / float(file_header[5].split()[1])
-            self.header["duration"] = datetime.timedelta(microseconds=duration_micro)
-            # 9 is 1st sample, 10 is start date
-            date = file_header[10].split()
-        else:  # HYDROBS
-            self.header["site"] = self.path.split("/")[-2]
-            self.header["bytes_per_sample"] = 3
-            self.header["samples"] = int((os.path.getsize(self.path) - 400) / 3)
-            self.header["sampling_frequency"] = 240
-            self.header["duration"] = datetime.timedelta(
-                seconds=self.header["samples"] / self.header["sampling_frequency"])
-            date = file_header[1].split()
-
-        locale.setlocale(locale.LC_TIME, "C")  # ensure we use english months names
-        french_to_en = {"fév": "feb", "avr": "apr", "mai": "may", "jui": "jun", "aoû": "aug", "déc": "dec"}
-        if date[-4] in french_to_en:
-            date[-4] = french_to_en[date[-4]]
-
-        if "." in date[-2]:
-            if len(d := date[-2].split(".")[-1]) < 6:
-                to_add = 6 - len(d)
-                date[-2] += "0" * to_add
-            date_str = ' '.join(date[-4:])
-            self.header["start_date"] = datetime.datetime.strptime(date_str, "%b %d %H:%M:%S.%f %Y")
-        else:
-            # handle the case where no decimal is present
-            date_str = ' '.join(date[-4:])
-            self.header["start_date"] = datetime.datetime.strptime(date_str, "%b %d %H:%M:%S %Y")
->>>>>>> 2edb8490
         leap = int(get_leap_second(self.header["start_date"]))  # get the current GPS / TAI shift
         self.header["start_date"] -= datetime.timedelta(seconds=leap)
         self.header["end_date"] = self.header["start_date"] + self.header["duration"]
@@ -312,7 +272,6 @@
 
         # now convert data to meaningful data
         return data
-
 
 class WFile(SoundFile):
     """ Class representing a record from a .w file specific of CTBTO's IMS.
