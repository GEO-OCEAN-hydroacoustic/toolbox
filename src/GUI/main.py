--- conflicted
+++ resolved
@@ -13,12 +13,8 @@
     matplotlib.rcParams.update({'font.size': 10})
 
     # dataset yaml to get more information about the stations ; the file can be empty
-<<<<<<< HEAD
+    datasets_yaml = "../../data/demo/dataset.yaml"
     datasets_yaml = "/home/rsafran/PycharmProjects/toolbox/data/recensement_stations_PY.yaml"
-=======
-    datasets_yaml = "../../data/demo/dataset.yaml"
-    datasets_yaml = "/home/plerolland/Bureau/dataset.yaml"
->>>>>>> 4eb838ef
 
     tissnet_checkpoint = "/home/rsafran/PycharmProjects/toolbox/data/models/TiSSNet/torch_save"  # TiSSNet weights for demonstration purpose ; optional
     if not Path(tissnet_checkpoint).exists():
