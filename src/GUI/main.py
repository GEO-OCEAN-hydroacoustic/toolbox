--- conflicted
+++ resolved
@@ -1,12 +1,9 @@
 import sys
 from pathlib import Path
 import matplotlib
-import numpy as np
 from PySide6.QtWidgets import QApplication
 
 from GUI.windows.spectral_viewer import SpectralViewerWindow
-from utils.physics.sound_model.spherical_sound_model import HomogeneousSphericalSoundModel as SoundModel
-from utils.physics.sound_model.spherical_sound_model import GridSphericalSoundModel as GridSoundModel
 
 if __name__ == "__main__":
     # main to call in order to launch the dataset exploration tool.
@@ -15,22 +12,13 @@
         "QLabel{font-size: 10pt;} QDateTimeEdit{font-size: 10pt;} QPushButton{font-size: 10pt;} QDoubleSpinBox{font-size: 10pt;}")
     matplotlib.rcParams.update({'font.size': 10})
 
-<<<<<<< HEAD
     # dataset yaml to get more information about the stations ; the file can be empty
     datasets_yaml = "../../data/demo/dataset.yaml"
     datasets_yaml = "/home/rsafran/PycharmProjects/toolbox/data/recensement_stations_PY.yaml"
 
+    tissnet_checkpoint = "../../data/models/TiSSNet/torch_save"  # TiSSNet weights for demonstration purpose ; optional
     tissnet_checkpoint = "/home/rsafran/PycharmProjects/toolbox/data/models/TiSSNet/torch_save"  # TiSSNet weights for demonstration purpose ; optional
     if not Path(tissnet_checkpoint).exists():
-=======
-    # dataset csv to get more information about the stations ; the file can be empty or the variable can be set to None
-    # note : if this points to a directory, it will look at its content
-    datasets_csv = "../data/demo/sound_data"
-
-    # TiSSNet weights for demonstration purpose, leave at None if unavailable
-    tissnet_checkpoint = "../data/models/TiSSNet/torch_save"
-    if tissnet_checkpoint and not Path(tissnet_checkpoint).exists():
->>>>>>> 2edb8490
         tissnet_checkpoint = None
 
     # path of catalog of events to visualize, leave None if it is not needed
